﻿// Licensed to the .NET Foundation under one or more agreements.
// The .NET Foundation licenses this file to you under the MIT license.

using System;
using System.Collections.Generic;
using System.IO;
using System.Linq;
using System.Text.Json;
using System.Threading.Tasks;
using Microsoft.DotNet.UpgradeAssistant;
using Microsoft.DotNet.UpgradeAssistant.Cli;
using Xunit;
using Xunit.Abstractions;
using Xunit.Sdk;

namespace Integration.Tests
{
    public sealed class E2ETest : IDisposable
    {
        private const string IntegrationTestAssetsPath = "IntegrationScenarios";
        private const string OriginalProjectSubDir = "Original";
        private const string UpgradedProjectSubDir = "Upgraded";

        private readonly HashSet<string> _ignoredFiles = new(StringComparer.OrdinalIgnoreCase)
        {
            ".upgrade-assistant"
        };

        private readonly ITestOutputHelper _output;
        private readonly List<TemporaryDirectory> _temporaryDirectories;

        public E2ETest(ITestOutputHelper output)
        {
            _output = output;
            _temporaryDirectories = new List<TemporaryDirectory>();
        }

        [InlineData("PCL", "SamplePCL.csproj", "")]
        [InlineData("WebLibrary/csharp", "WebLibrary.csproj", "")]
        [InlineData("WpfSample/csharp", "BeanTrader.sln", "BeanTraderClient.csproj")]
#if NET6_0
        [InlineData("WpfSample/vb", "WpfApp1.sln", "", Skip = "Default imports are different in .NET 6")]
        [InlineData("AspNetSample/csharp", "TemplateMvc.csproj", "", Skip = "Source code is not simplifying the same as .NET 5")]
#else
        [InlineData("AspNetSample/csharp", "TemplateMvc.csproj", "")]
        [InlineData("WpfSample/vb", "WpfApp1.sln", "")]
#endif
<<<<<<< HEAD
        [InlineData("MauiSample/droid", "EwDavidForms.sln", "EwDavidForms.Android.csproj"]
        [InlineData("MauiSample/ios", "EwDavidForms.sln", "EwDavidForms.iOS.csproj"]
=======
        [InlineData("MauiSample/droid", "EwDavidForms.sln", "EwDavidForms.Android.csproj")]
        [InlineData("MauiSample/ios", "EwDavidForms.sln", "EwDavidForms.iOS.csproj")]
>>>>>>> 486146e5
        [Theory]
        public async Task UpgradeTest(string scenarioPath, string inputFileName, string entrypoint)
        {
            // Create a temporary working directory
            var workingDir = Path.Combine(Path.GetTempPath(), Guid.NewGuid().ToString());
            var dir = Directory.CreateDirectory(workingDir);
            Assert.True(dir.Exists);

            // Copy the scenario files to the temporary directory
            var scenarioDir = Path.Combine(IntegrationTestAssetsPath, scenarioPath);
            _temporaryDirectories.Add(await FileHelpers.CopyDirectoryAsync(Path.Combine(scenarioDir, OriginalProjectSubDir), workingDir).ConfigureAwait(false));
            var upgradeRunner = new UpgradeRunner();

            // Run upgrade
            var result = await upgradeRunner.UpgradeAsync(Path.Combine(workingDir, inputFileName), entrypoint, _output, TimeSpan.FromMinutes(5)).ConfigureAwait(false);

            Assert.Equal(ErrorCodes.Success, result);

            FileHelpers.CleanupBuildArtifacts(workingDir);

            AssertOnlyKnownPackagesWereReferenced(upgradeRunner.UnknownPackages, workingDir);
            AssertDirectoriesEqual(Path.Combine(scenarioDir, UpgradedProjectSubDir), workingDir);
        }

        private static void AssertOnlyKnownPackagesWereReferenced(UnknownPackages unknownPackages, string actualDirectory)
        {
            if (!unknownPackages.Keys.Any())
            {
                return;
            }

            var options = new JsonSerializerOptions
            {
                WriteIndented = true,
            };
            var uknownPackageStr = JsonSerializer.Serialize(unknownPackages, options);
            var outputFile = Path.Combine(actualDirectory, "UnknownPackages.json");
            File.WriteAllText(outputFile, uknownPackageStr);
            Assert.False(true, $"Integration tests tried to access NuGet.{Environment.NewLine}The list of packages not yet \"pinned\" has been written to:{Environment.NewLine}{outputFile}");
        }

        private void AssertDirectoriesEqual(string expectedDir, string actualDir)
        {
            var expectedFiles = Directory.GetFiles(expectedDir, "*", SearchOption.AllDirectories).Select(p => p[(expectedDir.Length + 1)..])
                .OrderBy(fileName => fileName)
                .ToArray();
            var actualFiles = Directory.GetFiles(actualDir, "*", SearchOption.AllDirectories).Select(p => p[(actualDir.Length + 1)..])
                .Where(t => !_ignoredFiles.Contains(Path.GetFileName(t)))
                .OrderBy(fileName => fileName)
                .ToArray();

            var maxLength = expectedFiles.Length > actualFiles.Length ? expectedFiles.Length : actualFiles.Length;
            for (var i = 0; i < maxLength; i++)
            {
                if (i == expectedFiles.Length)
                {
                    Assert.True(false, $"Was not expecting to find file '{actualFiles[i]}'");
                }
                else if (i == actualFiles.Length)
                {
                    Assert.True(false, $"Could not find expected file '{expectedFiles[i]}'");
                }
                else if (expectedFiles[i] != actualFiles[i])
                {
                    Assert.True(false, $"Was expecting to see the file '{expectedFiles[i]}' but found '{actualFiles[i]}' instead.");
                }
            }

            foreach (var file in expectedFiles)
            {
                var expectedText = ReadFile(expectedDir, file);
                var actualText = ReadFile(actualDir, file);

                if (!string.Equals(expectedText, actualText, StringComparison.Ordinal))
                {
                    var message = $"The contents of \"{file}\" do not match.";

                    _output.WriteLine(message);
                    _output.WriteLine(string.Empty);
                    _output.WriteLine("Expected contents:");
                    _output.WriteLine(expectedText);
                    _output.WriteLine(string.Empty);
                    _output.WriteLine("Actual contents:");
                    _output.WriteLine(actualText);

                    Assert.True(false, message);
                }
            }

            static string ReadFile(string directory, string file)
                => File.ReadAllText(Path.Combine(directory, file));
        }

        public void Dispose()
        {
            foreach (var dir in _temporaryDirectories)
            {
                dir?.Dispose();
            }
        }
    }
}<|MERGE_RESOLUTION|>--- conflicted
+++ resolved
@@ -45,13 +45,8 @@
         [InlineData("AspNetSample/csharp", "TemplateMvc.csproj", "")]
         [InlineData("WpfSample/vb", "WpfApp1.sln", "")]
 #endif
-<<<<<<< HEAD
-        [InlineData("MauiSample/droid", "EwDavidForms.sln", "EwDavidForms.Android.csproj"]
-        [InlineData("MauiSample/ios", "EwDavidForms.sln", "EwDavidForms.iOS.csproj"]
-=======
         [InlineData("MauiSample/droid", "EwDavidForms.sln", "EwDavidForms.Android.csproj")]
         [InlineData("MauiSample/ios", "EwDavidForms.sln", "EwDavidForms.iOS.csproj")]
->>>>>>> 486146e5
         [Theory]
         public async Task UpgradeTest(string scenarioPath, string inputFileName, string entrypoint)
         {
