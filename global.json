--- conflicted
+++ resolved
@@ -7,12 +7,7 @@
     "dotnet": "7.0.100-preview.5.22307.18"
   },
   "msbuild-sdks": {
-<<<<<<< HEAD
-    "Microsoft.DotNet.Arcade.Sdk": "7.0.0-beta.22379.10",
-    "Microsoft.DotNet.Helix.Sdk": "7.0.0-beta.22379.10"
-=======
     "Microsoft.DotNet.Arcade.Sdk": "7.0.0-beta.22405.6",
     "Microsoft.DotNet.Helix.Sdk": "7.0.0-beta.22405.6"
->>>>>>> bc7266f5
   }
 }