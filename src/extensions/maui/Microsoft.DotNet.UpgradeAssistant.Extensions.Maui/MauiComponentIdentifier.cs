﻿// Licensed to the .NET Foundation under one or more agreements.
// The .NET Foundation licenses this file to you under the MIT license.

using System;
using System.Linq;
using System.Threading;
using System.Threading.Tasks;

namespace Microsoft.DotNet.UpgradeAssistant.Extensions.Maui
{
    public class MauiComponentIdentifier : IComponentIdentifier
    {
<<<<<<< HEAD
        private readonly string[] _xamarinAndroidReferences = new[] { "Mono.Android" };
        private readonly string[] _xamariniOSReferences = new[] { "Xamarin.iOS" };
        private readonly string _xamarinFormsPackage = "Xamarin.Forms";
        private readonly string _useMauiProperty = "UseMaui";
=======
        private const string _useMauiProperty = "UseMaui";
        private const string _xamarinFormsPackage = "Xamarin.Forms";
        private static readonly string[] _xamarinAndroidReferences = new[] { "Mono.Android" };
        private static readonly string[] _xamariniOSReferences = new[] { "Xamarin.iOS" };
>>>>>>> bc7266f5

        public ValueTask<ProjectComponents> GetComponentsAsync(IProject project, CancellationToken token)
        {
            if (project is null)
            {
                throw new ArgumentNullException(nameof(project));
            }

            var file = project.GetFile();

            var components = ProjectComponents.None;

            var references = project.References.Select(r => r.Name);

            if (references.Any(r => _xamarinAndroidReferences.Contains(r, StringComparer.OrdinalIgnoreCase)))
            {
                components |= ProjectComponents.XamarinAndroid;
            }

            if (references.Any(r => _xamariniOSReferences.Contains(r, StringComparer.OrdinalIgnoreCase)))
            {
                components |= ProjectComponents.XamariniOS;
            }

            if (project.NuGetReferences.PackageReferences.Any(x => x.Name.Equals(_xamarinFormsPackage, StringComparison.OrdinalIgnoreCase)) && project.TargetFrameworks.FirstOrDefault().Equals(TargetFrameworkMoniker.NetStandard20))
            {
                components |= ProjectComponents.Maui;
            }

            if (project.GetProjectPropertyElements().GetProjectPropertyValue(_useMauiProperty).Any())
            {
                components |= ProjectComponents.Maui;
            }

            // Check if there are any platforms specified in the TFMs. This will only be .NET 6+, which implies Maui and not Xamarin
            foreach (var tfm in project.TargetFrameworks)
            {
                if (tfm.IsPlatform(TargetFrameworkMoniker.Platforms.Android))
                {
                    components |= ProjectComponents.MauiAndroid;
                }
                else if (tfm.IsPlatform(TargetFrameworkMoniker.Platforms.IOS))
                {
                    components |= ProjectComponents.MauiiOS;
                }
            }

            return new ValueTask<ProjectComponents>(components);
        }
    }
}<|MERGE_RESOLUTION|>--- conflicted
+++ resolved
@@ -10,17 +10,10 @@
 {
     public class MauiComponentIdentifier : IComponentIdentifier
     {
-<<<<<<< HEAD
-        private readonly string[] _xamarinAndroidReferences = new[] { "Mono.Android" };
-        private readonly string[] _xamariniOSReferences = new[] { "Xamarin.iOS" };
-        private readonly string _xamarinFormsPackage = "Xamarin.Forms";
-        private readonly string _useMauiProperty = "UseMaui";
-=======
         private const string _useMauiProperty = "UseMaui";
         private const string _xamarinFormsPackage = "Xamarin.Forms";
         private static readonly string[] _xamarinAndroidReferences = new[] { "Mono.Android" };
         private static readonly string[] _xamariniOSReferences = new[] { "Xamarin.iOS" };
->>>>>>> bc7266f5
 
         public ValueTask<ProjectComponents> GetComponentsAsync(IProject project, CancellationToken token)
         {
