--- conflicted
+++ resolved
@@ -58,11 +58,7 @@
                     file.SetPropertyValue("TargetFrameworks", "net6.0-android;net6.0-ios");
                     await file.SaveAsync(token).ConfigureAwait(false);
                     Logger.LogInformation("Added TFMs to .NET MAUI project");
-<<<<<<< HEAD
-                    return new UpgradeStepApplyResult(UpgradeStepStatus.Complete, $"Added TFMs to .NET MAUI Head project ");
-=======
                     return new UpgradeStepApplyResult(UpgradeStepStatus.Complete, $"Added TFMs to .NET MAUI Head project");
->>>>>>> bc7266f5
                 }
                 else
                 {
